/****************************************************************************
 *
 *   Copyright (c) 2012, 2013 PX4 Development Team. All rights reserved.
 *
 * Redistribution and use in source and binary forms, with or without
 * modification, are permitted provided that the following conditions
 * are met:
 *
 * 1. Redistributions of source code must retain the above copyright
 *    notice, this list of conditions and the following disclaimer.
 * 2. Redistributions in binary form must reproduce the above copyright
 *    notice, this list of conditions and the following disclaimer in
 *    the documentation and/or other materials provided with the
 *    distribution.
 * 3. Neither the name PX4 nor the names of its contributors may be
 *    used to endorse or promote products derived from this software
 *    without specific prior written permission.
 *
 * THIS SOFTWARE IS PROVIDED BY THE COPYRIGHT HOLDERS AND CONTRIBUTORS
 * "AS IS" AND ANY EXPRESS OR IMPLIED WARRANTIES, INCLUDING, BUT NOT
 * LIMITED TO, THE IMPLIED WARRANTIES OF MERCHANTABILITY AND FITNESS
 * FOR A PARTICULAR PURPOSE ARE DISCLAIMED. IN NO EVENT SHALL THE
 * COPYRIGHT OWNER OR CONTRIBUTORS BE LIABLE FOR ANY DIRECT, INDIRECT,
 * INCIDENTAL, SPECIAL, EXEMPLARY, OR CONSEQUENTIAL DAMAGES (INCLUDING,
 * BUT NOT LIMITED TO, PROCUREMENT OF SUBSTITUTE GOODS OR SERVICES; LOSS
 * OF USE, DATA, OR PROFITS; OR BUSINESS INTERRUPTION) HOWEVER CAUSED
 * AND ON ANY THEORY OF LIABILITY, WHETHER IN CONTRACT, STRICT
 * LIABILITY, OR TORT (INCLUDING NEGLIGENCE OR OTHERWISE) ARISING IN
 * ANY WAY OUT OF THE USE OF THIS SOFTWARE, EVEN IF ADVISED OF THE
 * POSSIBILITY OF SUCH DAMAGE.
 *
 ****************************************************************************/

/**
 * @file px4io.cpp
 * Driver for the PX4IO board.
 *
 * PX4IO is connected via I2C.
 */

#include <nuttx/config.h>

#include <sys/types.h>
#include <stdint.h>
#include <stdbool.h>
#include <assert.h>
#include <debug.h>
#include <time.h>
#include <queue.h>
#include <errno.h>
#include <string.h>
#include <stdio.h>
#include <stdlib.h>
#include <unistd.h>
#include <fcntl.h>
#include <math.h>

#include <arch/board/board.h>

#include <drivers/device/device.h>
#include <drivers/drv_rc_input.h>
#include <drivers/drv_pwm_output.h>
#include <drivers/drv_gpio.h>
#include <drivers/drv_hrt.h>
#include <drivers/drv_mixer.h>

#include <systemlib/mixer/mixer.h>
#include <systemlib/perf_counter.h>
#include <systemlib/err.h>
#include <systemlib/systemlib.h>
#include <systemlib/scheduling_priorities.h>
#include <systemlib/param/param.h>

#include <uORB/topics/actuator_controls.h>
#include <uORB/topics/actuator_controls_effective.h>
#include <uORB/topics/actuator_outputs.h>
#include <uORB/topics/actuator_armed.h>
#include <uORB/topics/safety.h>
#include <uORB/topics/vehicle_control_mode.h>
#include <uORB/topics/vehicle_command.h>
#include <uORB/topics/rc_channels.h>
#include <uORB/topics/battery_status.h>
#include <uORB/topics/parameter_update.h>
#include <debug.h>

#include <mavlink/mavlink_log.h>
#include <modules/px4iofirmware/protocol.h>

#include "uploader.h"

extern device::Device *PX4IO_i2c_interface() weak_function;
extern device::Device *PX4IO_serial_interface() weak_function;

#define PX4IO_SET_DEBUG			_IOC(0xff00, 0)
#define PX4IO_INAIR_RESTART_ENABLE	_IOC(0xff00, 1)

/**
 * The PX4IO class.
 *
 * Encapsulates PX4FMU to PX4IO communications modeled as file operations.
 */
class PX4IO : public device::CDev
{
public:
	/**
	 * Constructor.
	 * 
	 * Initialize all class variables.
	 */
	PX4IO(device::Device *interface);

	/**
	 * Destructor.
	 * 
	 * Wait for worker thread to terminate.
	 */
	virtual ~PX4IO();

	/**
	 * Initialize the PX4IO class.
	 * 
	 * Initialize the physical I2C interface to PX4IO. Retrieve relevant initial system parameters. Initialize PX4IO registers.
	 */
	virtual int		init();

	/**
	 * IO Control handler.
	 * 
	 * Handle all IOCTL calls to the PX4IO file descriptor.
	 *
	 * @param[in] filp file handle (not used). This function is always called directly through object reference
	 * @param[in] cmd the IOCTL command
	 * @param[in] the IOCTL command parameter (optional)
	 */
	virtual int		ioctl(file *filp, int cmd, unsigned long arg);

	/**
	 * write handler.
	 * 
	 * Handle writes to the PX4IO file descriptor.
	 *
	 * @param[in] filp file handle (not used). This function is always called directly through object reference
	 * @param[in] buffer pointer to the data buffer to be written
	 * @param[in] len size in bytes to be written
	 * @return number of bytes written
	 */
	virtual ssize_t		write(file *filp, const char *buffer, size_t len);

	/**
	* Set the update rate for actuator outputs from FMU to IO.
	*
	* @param[in] rate		The rate in Hz actuator outpus are sent to IO.
	* 			Min 10 Hz, max 400 Hz
	*/
	int      		set_update_rate(int rate);

	/**
	* Set the battery current scaling and bias
	*
	* @param[in] amp_per_volt
	* @param[in] amp_bias
	*/
	void      		set_battery_current_scaling(float amp_per_volt, float amp_bias);

	/**
	 * Push failsafe values to IO.
	 *
	 * @param[in] vals	Failsafe control inputs: in us PPM (900 for zero, 1500 for centered, 2100 for full)
	 * @param[in] len	Number of channels, could up to 8
	 */
	int			set_failsafe_values(const uint16_t *vals, unsigned len);

	/**
	 * Set the minimum PWM signals when armed
	 */
	int 			set_min_values(const uint16_t *vals, unsigned len);

	/**
	 * Set the maximum PWM signal when armed
	 */
	int 			set_max_values(const uint16_t *vals, unsigned len);

	/**
	 * Set an idle PWM signal that is active right after startup, even when SAFETY_SAFE
	 */
	int 			set_idle_values(const uint16_t *vals, unsigned len);

	/**
	 * Print IO status.
	 *
	 * Print all relevant IO status information
	 */
	void			print_status();

	/**
	 * Disable RC input handling
	 */
	int			disable_rc_handling();

	/**
	 * Set the DSM VCC is controlled by relay one flag
	 *
	 * @param[in] enable true=DSM satellite VCC is controlled by relay1, false=DSM satellite VCC not controlled
	 */
	inline void		set_dsm_vcc_ctl(bool enable)
	{
		_dsm_vcc_ctl = enable;
	};

	/**
	 * Get the DSM VCC is controlled by relay one flag
	 *
	 * @return true=DSM satellite VCC is controlled by relay1, false=DSM satellite VCC not controlled
	 */
	inline bool		get_dsm_vcc_ctl()
	{
		return _dsm_vcc_ctl;
	};

private:
	device::Device		*_interface;

	// XXX
	unsigned		_hardware;			///< Hardware revision
	unsigned		_max_actuators;		///<Maximum # of actuators supported by PX4IO
	unsigned		_max_controls;		///<Maximum # of controls supported by PX4IO
	unsigned		_max_rc_input;		///<Maximum receiver channels supported by PX4IO
	unsigned		_max_relays;		///<Maximum relays supported by PX4IO
	unsigned		_max_transfer;		///<Maximum number of I2C transfers supported by PX4IO

	unsigned 		_update_interval;	///< Subscription interval limiting send rate
	bool			_rc_handling_disabled;	///< If set, IO does not evaluate, but only forward the RC values

	volatile int		_task;			///<worker task id
	volatile bool		_task_should_exit;	///<worker terminate flag

	int			_mavlink_fd;		///<mavlink file descriptor

	perf_counter_t		_perf_update;		///<local performance counter

	/* cached IO state */
	uint16_t		_status;		///<Various IO status flags
	uint16_t		_alarms;		///<Various IO alarms

	/* subscribed topics */
	int			_t_actuators;		///< actuator controls topic
	int			_t_actuator_armed;	///< system armed control topic
	int 			_t_vehicle_control_mode;///< vehicle control mode topic
	int			_t_param;		///< parameter update topic

	/* advertised topics */
	orb_advert_t 		_to_input_rc;		///< rc inputs from io
	orb_advert_t 		_to_actuators_effective; ///< effective actuator controls topic
	orb_advert_t		_to_outputs;		///< mixed servo outputs topic
	orb_advert_t		_to_battery;		///< battery status / voltage
	orb_advert_t		_to_safety;		///< status of safety

	actuator_outputs_s	_outputs;		///<mixed outputs
	actuator_controls_effective_s _controls_effective; ///<effective controls

	bool			_primary_pwm_device;	///<true if we are the default PWM output

	float			_battery_amp_per_volt;	///<current sensor amps/volt
	float			_battery_amp_bias;	///<current sensor bias
	float			_battery_mamphour_total;///<amp hours consumed so far
	uint64_t		_battery_last_timestamp;///<last amp hour calculation timestamp

	bool			_dsm_vcc_ctl;		///<true if relay 1 controls DSM satellite RX power

	/**
	 * Trampoline to the worker task
	 */
	static void		task_main_trampoline(int argc, char *argv[]);

	/**
	 * worker task
	 */
	void			task_main();

	/**
	 * Send controls to IO
	 */
	int			io_set_control_state();

	/**
	 * Update IO's arming-related state
	 */
	int			io_set_arming_state();

	/**
	 * Push RC channel configuration to IO.
	 */
	int			io_set_rc_config();

	/**
	 * Fetch status and alarms from IO
	 *
	 * Also publishes battery voltage/current.
	 */
	int			io_get_status();

	/**
	 * Disable RC input handling
	 */
	int			io_disable_rc_handling();

	/**
	 * Fetch RC inputs from IO.
	 *
	 * @param input_rc	Input structure to populate.
	 * @return		OK if data was returned.
	 */
	int			io_get_raw_rc_input(rc_input_values &input_rc);

	/**
	 * Fetch and publish raw RC input data.
	 */
	int			io_publish_raw_rc();

	/**
	 * Fetch and publish the mixed control values.
	 */
	int			io_publish_mixed_controls();

	/**
	 * Fetch and publish the PWM servo outputs.
	 */
	int			io_publish_pwm_outputs();

	/**
	 * write register(s)
	 *
	 * @param page		Register page to write to.
	 * @param offset	Register offset to start writing at.
	 * @param values	Pointer to array of values to write.
	 * @param num_values	The number of values to write.
	 * @return		OK if all values were successfully written.
	 */
	int			io_reg_set(uint8_t page, uint8_t offset, const uint16_t *values, unsigned num_values);

	/**
	 * write a register
	 *
	 * @param page		Register page to write to.
	 * @param offset	Register offset to write to.
	 * @param value		Value to write.
	 * @return		OK if the value was written successfully.
	 */
	int			io_reg_set(uint8_t page, uint8_t offset, const uint16_t value);

	/**
	 * read register(s)
	 *
	 * @param page		Register page to read from.
	 * @param offset	Register offset to start reading from.
	 * @param values	Pointer to array where values should be stored.
	 * @param num_values	The number of values to read.
	 * @return		OK if all values were successfully read.
	 */
	int			io_reg_get(uint8_t page, uint8_t offset, uint16_t *values, unsigned num_values);

	/**
	 * read a register
	 *
	 * @param page		Register page to read from.
	 * @param offset	Register offset to start reading from.
	 * @return		Register value that was read, or _io_reg_get_error on error.
	 */
	uint32_t		io_reg_get(uint8_t page, uint8_t offset);
	static const uint32_t	_io_reg_get_error = 0x80000000;

	/**
	 * modify a register
	 *
	 * @param page		Register page to modify.
	 * @param offset	Register offset to modify.
	 * @param clearbits	Bits to clear in the register.
	 * @param setbits	Bits to set in the register.
	 */
	int			io_reg_modify(uint8_t page, uint8_t offset, uint16_t clearbits, uint16_t setbits);

	/**
	 * Send mixer definition text to IO
	 */
	int			mixer_send(const char *buf, unsigned buflen);

	/**
	 * Handle a status update from IO.
	 *
	 * Publish IO status information if necessary.
	 *
	 * @param status	The status register
	 */
	int			io_handle_status(uint16_t status);

	/**
	 * Handle an alarm update from IO.
	 *
	 * Publish IO alarm information if necessary.
	 *
	 * @param alarm		The status register
	 */
	int			io_handle_alarms(uint16_t alarms);

};


namespace
{

PX4IO	*g_dev;

}

PX4IO::PX4IO(device::Device *interface) :
	CDev("px4io", PX4IO_DEVICE_PATH),
	_interface(interface),
	_hardware(0),
	_max_actuators(0),
	_max_controls(0),
	_max_rc_input(0),
	_max_relays(0),
	_max_transfer(16),	/* sensible default */
	_update_interval(0),
	_rc_handling_disabled(false),
	_task(-1),
	_task_should_exit(false),
	_mavlink_fd(-1),
	_perf_update(perf_alloc(PC_ELAPSED, "px4io update")),
	_status(0),
	_alarms(0),
	_t_actuators(-1),
	_t_actuator_armed(-1),
	_t_vehicle_control_mode(-1),
	_t_param(-1),
	_to_input_rc(0),
	_to_actuators_effective(0),
	_to_outputs(0),
	_to_battery(0),
	_to_safety(0),
	_primary_pwm_device(false),
	_battery_amp_per_volt(90.0f/5.0f), // this matches the 3DR current sensor
	_battery_amp_bias(0),
	_battery_mamphour_total(0),
	_battery_last_timestamp(0),
	_dsm_vcc_ctl(false)
{
	/* we need this potentially before it could be set in task_main */
	g_dev = this;

	/* open MAVLink text channel */
	_mavlink_fd = ::open(MAVLINK_LOG_DEVICE, 0);

	_debug_enabled = true;
}

PX4IO::~PX4IO()
{
	/* tell the task we want it to go away */
	_task_should_exit = true;

	/* spin waiting for the task to stop */
	for (unsigned i = 0; (i < 10) && (_task != -1); i++) {
		/* give it another 100ms */
		usleep(100000);
	}

	/* well, kill it anyway, though this will probably crash */
	if (_task != -1)
		task_delete(_task);

	if (_interface != nullptr)
		delete _interface;

	g_dev = nullptr;
}

int
PX4IO::init()
{
	int ret;

	ASSERT(_task == -1);

	/* do regular cdev init */
	ret = CDev::init();
	if (ret != OK)
		return ret;

	/* get some parameters */
	unsigned protocol = io_reg_get(PX4IO_PAGE_CONFIG, PX4IO_P_CONFIG_PROTOCOL_VERSION);
	if (protocol != PX4IO_PROTOCOL_VERSION) {
		log("protocol/firmware mismatch");
		mavlink_log_emergency(_mavlink_fd, "[IO] protocol/firmware mismatch, abort.");
		return -1;
	}
	_hardware      = io_reg_get(PX4IO_PAGE_CONFIG, PX4IO_P_CONFIG_HARDWARE_VERSION);
	_max_actuators = io_reg_get(PX4IO_PAGE_CONFIG, PX4IO_P_CONFIG_ACTUATOR_COUNT);
	_max_controls  = io_reg_get(PX4IO_PAGE_CONFIG, PX4IO_P_CONFIG_CONTROL_COUNT);
	_max_relays    = io_reg_get(PX4IO_PAGE_CONFIG, PX4IO_P_CONFIG_RELAY_COUNT);
	_max_transfer  = io_reg_get(PX4IO_PAGE_CONFIG, PX4IO_P_CONFIG_MAX_TRANSFER) - 2;
	_max_rc_input  = io_reg_get(PX4IO_PAGE_CONFIG, PX4IO_P_CONFIG_RC_INPUT_COUNT);
	if ((_max_actuators < 1) || (_max_actuators > 255) ||
	    (_max_relays > 32)   ||
	    (_max_transfer < 16) || (_max_transfer > 255)  ||
	    (_max_rc_input < 1)  || (_max_rc_input > 255)) {

		log("config read error");
		mavlink_log_emergency(_mavlink_fd, "[IO] config read fail, abort.");
		return -1;
	}
	if (_max_rc_input > RC_INPUT_MAX_CHANNELS)
		_max_rc_input = RC_INPUT_MAX_CHANNELS;

	/*
	 * Check for IO flight state - if FMU was flagged to be in
	 * armed state, FMU is recovering from an in-air reset.
	 * Read back status and request the commander to arm
	 * in this case.
	 */

	uint16_t reg;

	/* get IO's last seen FMU state */
	ret = io_reg_get(PX4IO_PAGE_SETUP, PX4IO_P_SETUP_ARMING, &reg, sizeof(reg));
	if (ret != OK)
		return ret;

	/*
	 * in-air restart is only tried if the IO board reports it is
	 * already armed, and has been configured for in-air restart
	 */
	if ((reg & PX4IO_P_SETUP_ARMING_INAIR_RESTART_OK) &&
	    (reg & PX4IO_P_SETUP_ARMING_FMU_ARMED)) {

	    	mavlink_log_emergency(_mavlink_fd, "[IO] RECOVERING FROM FMU IN-AIR RESTART");
	    	log("INAIR RESTART RECOVERY (needs commander app running)");

		/* WARNING: COMMANDER app/vehicle status must be initialized.
		 * If this fails (or the app is not started), worst-case IO
		 * remains untouched (so manual override is still available).
		 */

		int safety_sub = orb_subscribe(ORB_ID(actuator_armed));
		/* fill with initial values, clear updated flag */
		struct actuator_armed_s safety;
		uint64_t try_start_time = hrt_absolute_time();
		bool updated = false;
		
		/* keep checking for an update, ensure we got a arming information,
		   not something that was published a long time ago. */
		do {
			orb_check(safety_sub, &updated);

			if (updated) {
				/* got data, copy and exit loop */
				orb_copy(ORB_ID(actuator_armed), safety_sub, &safety);
				break;
			}

			/* wait 10 ms */
			usleep(10000);

			/* abort after 5s */
			if ((hrt_absolute_time() - try_start_time)/1000 > 3000) {
				log("failed to recover from in-air restart (1), aborting IO driver init.");
				return 1;
			}

		} while (true);

		/* send command to arm system via command API */
		vehicle_command_s cmd;
		/* request arming */
		cmd.param1 = 1.0f;
		cmd.param2 = 0;
		cmd.param3 = 0;
		cmd.param4 = 0;
		cmd.param5 = 0;
		cmd.param6 = 0;
		cmd.param7 = 0;
		cmd.command = VEHICLE_CMD_COMPONENT_ARM_DISARM;
		// cmd.target_system = status.system_id;
		// cmd.target_component = status.component_id;
		// cmd.source_system = status.system_id;
		// cmd.source_component = status.component_id;
		/* ask to confirm command */
		cmd.confirmation =  1;

		/* send command once */
		orb_advert_t pub = orb_advertise(ORB_ID(vehicle_command), &cmd);

		/* spin here until IO's state has propagated into the system */
		do {
			orb_check(safety_sub, &updated);

			if (updated) {
				orb_copy(ORB_ID(actuator_armed), safety_sub, &safety);
			}

			/* wait 50 ms */
			usleep(50000);

			/* abort after 5s */
			if ((hrt_absolute_time() - try_start_time)/1000 > 2000) {
				log("failed to recover from in-air restart (2), aborting IO driver init.");
				return 1;
			}

			/* re-send if necessary */
			if (!safety.armed) {
				orb_publish(ORB_ID(vehicle_command), pub, &cmd);
				log("re-sending arm cmd");
			}

		/* keep waiting for state change for 2 s */
		} while (!safety.armed);

	/* regular boot, no in-air restart, init IO */
	} else {


		/* dis-arm IO before touching anything */
		io_reg_modify(PX4IO_PAGE_SETUP, PX4IO_P_SETUP_ARMING, 
			PX4IO_P_SETUP_ARMING_FMU_ARMED |
			PX4IO_P_SETUP_ARMING_INAIR_RESTART_OK |
			PX4IO_P_SETUP_ARMING_MANUAL_OVERRIDE_OK | 
			PX4IO_P_SETUP_ARMING_ALWAYS_PWM_ENABLE, 0);

		if (_rc_handling_disabled) {
			ret = io_disable_rc_handling();
		} else {
			/* publish RC config to IO */
			ret = io_set_rc_config();
			if (ret != OK) {
				log("failed to update RC input config");
				mavlink_log_info(_mavlink_fd, "[IO] RC config upload fail");
				return ret;
			}
		}

	}

	/* try to claim the generic PWM output device node as well - it's OK if we fail at this */
	ret = register_driver(PWM_OUTPUT_DEVICE_PATH, &fops, 0666, (void *)this);

	if (ret == OK) {
		log("default PWM output device");
		_primary_pwm_device = true;
	}

	/* start the IO interface task */
	_task = task_create("px4io", SCHED_PRIORITY_ACTUATOR_OUTPUTS, 2048, (main_t)&PX4IO::task_main_trampoline, nullptr);

	if (_task < 0) {
		debug("task start failed: %d", errno);
		return -errno;
	}

	mavlink_log_info(_mavlink_fd, "[IO] init ok");

	return OK;
}

void
PX4IO::task_main_trampoline(int argc, char *argv[])
{
	g_dev->task_main();
}

void
PX4IO::task_main()
{
	hrt_abstime last_poll_time = 0;
	int mavlink_fd = ::open(MAVLINK_LOG_DEVICE, 0);

	log("starting");


	/*
	 * Subscribe to the appropriate PWM output topic based on whether we are the
	 * primary PWM output or not.
	 */
	_t_actuators = orb_subscribe(_primary_pwm_device ? ORB_ID_VEHICLE_ATTITUDE_CONTROLS :
				     ORB_ID(actuator_controls_1));
	orb_set_interval(_t_actuators, 20);		/* default to 50Hz */

	_t_actuator_armed = orb_subscribe(ORB_ID(actuator_armed));
	orb_set_interval(_t_actuator_armed, 200);		/* 5Hz update rate */

	_t_vehicle_control_mode = orb_subscribe(ORB_ID(vehicle_control_mode));
	orb_set_interval(_t_vehicle_control_mode, 200);		/* 5Hz update rate max. */

	_t_param = orb_subscribe(ORB_ID(parameter_update));
	orb_set_interval(_t_param, 500);		/* 2Hz update rate max. */

	if ((_t_actuators < 0) ||
<<<<<<< HEAD
		(_t_actuator_armed < 0) ||
		(_t_vehicle_control_mode < 0) ||
=======
		(_t_armed < 0) ||
		(_t_vstatus < 0) ||
>>>>>>> db1229dc
		(_t_param < 0)) {
		log("subscription(s) failed");
		goto out;
	}

	/* poll descriptor */
	pollfd fds[4];
	fds[0].fd = _t_actuators;
	fds[0].events = POLLIN;
	fds[1].fd = _t_actuator_armed;
	fds[1].events = POLLIN;
	fds[2].fd = _t_vehicle_control_mode;
	fds[2].events = POLLIN;
	fds[3].fd = _t_param;
	fds[3].events = POLLIN;

	debug("ready");

	/* lock against the ioctl handler */
	lock();

	/* loop talking to IO */
	while (!_task_should_exit) {

		/* adjust update interval */
		if (_update_interval != 0) {
			if (_update_interval < 5)
				_update_interval = 5;
			if (_update_interval > 100)
				_update_interval = 100;
			orb_set_interval(_t_actuators, _update_interval);
			_update_interval = 0;
		}

		/* sleep waiting for topic updates, but no more than 20ms */
		unlock();
		int ret = ::poll(&fds[0], sizeof(fds) / sizeof(fds[0]), 20);
		lock();

		/* this would be bad... */
		if (ret < 0) {
			log("poll error %d", errno);
			continue;
		}

		perf_begin(_perf_update);
		hrt_abstime now = hrt_absolute_time();

		/* if we have new control data from the ORB, handle it */
		if (fds[0].revents & POLLIN)
			io_set_control_state();

		/* if we have an arming state update, handle it */
		if ((fds[1].revents & POLLIN) || (fds[2].revents & POLLIN))
			io_set_arming_state();

		/*
		 * If it's time for another tick of the polling status machine,
		 * try it now.
		 */
		if ((now - last_poll_time) >= 20000) {

			/*
			 * Pull status and alarms from IO.
			 */
			io_get_status();

			/*
			 * Get raw R/C input from IO.
			 */
			io_publish_raw_rc();

			/*
			 * Fetch mixed servo controls and PWM outputs from IO.
			 *
			 * XXX We could do this at a reduced rate in many/most cases.
			 */
			io_publish_mixed_controls();
			io_publish_pwm_outputs();

			/*
			 * If parameters have changed, re-send RC mappings to IO
			 *
			 * XXX this may be a bit spammy
			 */
			if (fds[3].revents & POLLIN) {
				parameter_update_s pupdate;
				int32_t dsm_bind_val;
				param_t dsm_bind_param;

				// See if bind parameter has been set, and reset it to 0
				param_get(dsm_bind_param = param_find("RC_DSM_BIND"), &dsm_bind_val);
				if (dsm_bind_val) {
					if (!(_status & PX4IO_P_STATUS_FLAGS_OUTPUTS_ARMED)) {
						if ((dsm_bind_val == 1) || (dsm_bind_val == 2)) {
							mavlink_log_info(mavlink_fd, "[IO] binding dsm%c rx", dsm_bind_val == 1 ? '2' : 'x');
							ioctl(nullptr, DSM_BIND_START, dsm_bind_val == 1 ? 3 : 7);
						} else {
							mavlink_log_info(mavlink_fd, "[IO] invalid bind type, bind request rejected");
						}
					} else {
						mavlink_log_info(mavlink_fd, "[IO] system armed, bind request rejected"); 
					}
					dsm_bind_val = 0;
					param_set(dsm_bind_param, &dsm_bind_val);
				}

				/* copy to reset the notification */
				orb_copy(ORB_ID(parameter_update), _t_param, &pupdate);

				/* re-upload RC input config as it may have changed */
				io_set_rc_config();
			}
		}

		perf_end(_perf_update);
	}

	unlock();

out:
	debug("exiting");

	/* clean up the alternate device node */
	if (_primary_pwm_device)
		unregister_driver(PWM_OUTPUT_DEVICE_PATH);

	/* tell the dtor that we are exiting */
	_task = -1;
	_exit(0);
}

int
PX4IO::io_set_control_state()
{
	actuator_controls_s	controls;	///< actuator outputs
	uint16_t 		regs[_max_actuators];

	/* get controls */
	orb_copy(_primary_pwm_device ? ORB_ID_VEHICLE_ATTITUDE_CONTROLS :
	     ORB_ID(actuator_controls_1), _t_actuators, &controls);

	for (unsigned i = 0; i < _max_controls; i++)
		regs[i] = FLOAT_TO_REG(controls.control[i]);

	/* copy values to registers in IO */
	return io_reg_set(PX4IO_PAGE_CONTROLS, 0, regs, _max_controls);
}

int
PX4IO::set_failsafe_values(const uint16_t *vals, unsigned len)
{
	if (len > _max_actuators)
		/* fail with error */
		return E2BIG;

	/* copy values to registers in IO */
	return io_reg_set(PX4IO_PAGE_FAILSAFE_PWM, 0, vals, len);
}

int
PX4IO::set_min_values(const uint16_t *vals, unsigned len)
{
	uint16_t 		regs[_max_actuators];

	if (len > _max_actuators)
		/* fail with error */
		return E2BIG;

	/* copy values to registers in IO */
	return io_reg_set(PX4IO_PAGE_CONTROL_MIN_PWM, 0, vals, len);
}

int
PX4IO::set_max_values(const uint16_t *vals, unsigned len)
{
	uint16_t 		regs[_max_actuators];

	if (len > _max_actuators)
		/* fail with error */
		return E2BIG;

	/* copy values to registers in IO */
	return io_reg_set(PX4IO_PAGE_CONTROL_MAX_PWM, 0, vals, len);
}

int
PX4IO::set_idle_values(const uint16_t *vals, unsigned len)
{
	uint16_t 		regs[_max_actuators];

	if (len > _max_actuators)
		/* fail with error */
		return E2BIG;

	printf("Sending IDLE values\n");

	/* copy values to registers in IO */
	return io_reg_set(PX4IO_PAGE_IDLE_PWM, 0, vals, len);
}


int
PX4IO::io_set_arming_state()
{
	actuator_armed_s	armed;		///< system armed state
	vehicle_control_mode_s	control_mode;	///< vehicle_control_mode

	orb_copy(ORB_ID(actuator_armed), _t_actuator_armed, &armed);
	orb_copy(ORB_ID(vehicle_control_mode), _t_vehicle_control_mode, &control_mode);

	uint16_t set = 0;
	uint16_t clear = 0;

	if (armed.armed && !armed.lockdown) {
		set |= PX4IO_P_SETUP_ARMING_FMU_ARMED;
	} else {
		clear |= PX4IO_P_SETUP_ARMING_FMU_ARMED;
	}
	if (armed.ready_to_arm) {
		set |= PX4IO_P_SETUP_ARMING_IO_ARM_OK;
	} else {
		clear |= PX4IO_P_SETUP_ARMING_IO_ARM_OK;
	}

	if (control_mode.flag_external_manual_override_ok) {
		set |= PX4IO_P_SETUP_ARMING_MANUAL_OVERRIDE_OK;
	} else {
		clear |= PX4IO_P_SETUP_ARMING_MANUAL_OVERRIDE_OK;
	}

	return io_reg_modify(PX4IO_PAGE_SETUP, PX4IO_P_SETUP_ARMING, clear, set);
}

int
PX4IO::disable_rc_handling()
{
	return io_disable_rc_handling();
}

int
PX4IO::io_disable_rc_handling()
{
	uint16_t set = PX4IO_P_SETUP_ARMING_RC_HANDLING_DISABLED;
	uint16_t clear = 0;

	return io_reg_modify(PX4IO_PAGE_SETUP, PX4IO_P_SETUP_ARMING, clear, set);
}

int
PX4IO::io_set_rc_config()
{
	unsigned offset = 0;
	int input_map[_max_rc_input];
	int32_t ichan;
	int ret = OK;

	/*
	 * Generate the input channel -> control channel mapping table;
	 * assign RC_MAP_ROLL/PITCH/YAW/THROTTLE to the canonical
	 * controls.
	 */
	for (unsigned i = 0; i < _max_rc_input; i++)
		input_map[i] = -1;

	/*
	 * NOTE: The indices for mapped channels are 1-based
	 *       for compatibility reasons with existing
	 *       autopilots / GCS'.
	 */
	param_get(param_find("RC_MAP_ROLL"), &ichan);
	if ((ichan >= 0) && (ichan < (int)_max_rc_input))
		input_map[ichan - 1] = 0;

	param_get(param_find("RC_MAP_PITCH"), &ichan);
	if ((ichan >= 0) && (ichan < (int)_max_rc_input))
		input_map[ichan - 1] = 1;

	param_get(param_find("RC_MAP_YAW"), &ichan);
	if ((ichan >= 0) && (ichan < (int)_max_rc_input))
		input_map[ichan - 1] = 2;

	param_get(param_find("RC_MAP_THROTTLE"), &ichan);
	if ((ichan >= 0) && (ichan < (int)_max_rc_input))
		input_map[ichan - 1] = 3;

	ichan = 4;
	for (unsigned i = 0; i < _max_rc_input; i++)
		if (input_map[i] == -1)
			input_map[i] = ichan++;

	/*
	 * Iterate all possible RC inputs.
	 */
	for (unsigned i = 0; i < _max_rc_input; i++) {
		uint16_t regs[PX4IO_P_RC_CONFIG_STRIDE];
		char pname[16];
		float fval;

		/*
		 * RC params are floats, but do only
		 * contain integer values. Do not scale
		 * or cast them, let the auto-typeconversion
		 * do its job here.
		 * Channels: 500 - 2500
		 * Inverted flag: -1 (inverted) or 1 (normal)
		 */

		sprintf(pname, "RC%d_MIN", i + 1);
		param_get(param_find(pname), &fval);
		regs[PX4IO_P_RC_CONFIG_MIN] = fval;

		sprintf(pname, "RC%d_TRIM", i + 1);
		param_get(param_find(pname), &fval);
		regs[PX4IO_P_RC_CONFIG_CENTER] = fval;

		sprintf(pname, "RC%d_MAX", i + 1);
		param_get(param_find(pname), &fval);
		regs[PX4IO_P_RC_CONFIG_MAX] = fval;

		sprintf(pname, "RC%d_DZ", i + 1);
		param_get(param_find(pname), &fval);
		regs[PX4IO_P_RC_CONFIG_DEADZONE] = fval;

		regs[PX4IO_P_RC_CONFIG_ASSIGNMENT] = input_map[i];

		regs[PX4IO_P_RC_CONFIG_OPTIONS] = PX4IO_P_RC_CONFIG_OPTIONS_ENABLED;
		sprintf(pname, "RC%d_REV", i + 1);
		param_get(param_find(pname), &fval);

		/*
		 * This has been taken for the sake of compatibility
		 * with APM's setup / mission planner: normal: 1,
		 * inverted: -1
		 */
		if (fval < 0) {
			regs[PX4IO_P_RC_CONFIG_OPTIONS] |= PX4IO_P_RC_CONFIG_OPTIONS_REVERSE;
		}

		/* send channel config to IO */
		ret = io_reg_set(PX4IO_PAGE_RC_CONFIG, offset, regs, PX4IO_P_RC_CONFIG_STRIDE);
		if (ret != OK) {
			log("rc config upload failed");
			break;
		}

		/* check the IO initialisation flag */
		if (!(io_reg_get(PX4IO_PAGE_STATUS, PX4IO_P_STATUS_FLAGS) & PX4IO_P_STATUS_FLAGS_INIT_OK)) {
			log("config for RC%d rejected by IO", i + 1);
			break;
		}

		offset += PX4IO_P_RC_CONFIG_STRIDE;
	}

	return ret;
}

int
PX4IO::io_handle_status(uint16_t status)
{
	int ret = 1;
	/**
	 * WARNING: This section handles in-air resets.
	 */

	/* check for IO reset - force it back to armed if necessary */
	if (_status & PX4IO_P_STATUS_FLAGS_SAFETY_OFF && !(status & PX4IO_P_STATUS_FLAGS_SAFETY_OFF)
		&& !(status & PX4IO_P_STATUS_FLAGS_ARM_SYNC)) {
		/* set the arming flag */
		ret = io_reg_modify(PX4IO_PAGE_STATUS, PX4IO_P_STATUS_FLAGS, 0, PX4IO_P_STATUS_FLAGS_SAFETY_OFF | PX4IO_P_STATUS_FLAGS_ARM_SYNC);

		/* set new status */
		_status = status;
		_status &= PX4IO_P_STATUS_FLAGS_SAFETY_OFF;
	} else if (!(_status & PX4IO_P_STATUS_FLAGS_ARM_SYNC)) {

		/* set the sync flag */
		ret = io_reg_modify(PX4IO_PAGE_STATUS, PX4IO_P_STATUS_FLAGS, 0, PX4IO_P_STATUS_FLAGS_ARM_SYNC);
		/* set new status */
		_status = status;

	} else {
		ret = 0;

		/* set new status */
		_status = status;
	}

	/**
	 * Get and handle the safety status
	 */
	struct safety_s safety;
	safety.timestamp = hrt_absolute_time();

	if (status & PX4IO_P_STATUS_FLAGS_SAFETY_OFF) {
		safety.safety_off = true;
		safety.safety_switch_available = true;
	} else {
		safety.safety_off = false;
		safety.safety_switch_available = true;
	}

	/* lazily publish the safety status */
	if (_to_safety > 0) {
		orb_publish(ORB_ID(safety), _to_safety, &safety);
	} else {
		_to_safety = orb_advertise(ORB_ID(safety), &safety);
	}

	return ret;
}

int
PX4IO::io_handle_alarms(uint16_t alarms)
{

	/* XXX handle alarms */


	/* set new alarms state */
	_alarms = alarms;

	return 0;
}

int
PX4IO::io_get_status()
{
	uint16_t	regs[4];
	int		ret;

	/* get STATUS_FLAGS, STATUS_ALARMS, STATUS_VBATT, STATUS_IBATT in that order */
	ret = io_reg_get(PX4IO_PAGE_STATUS, PX4IO_P_STATUS_FLAGS, &regs[0], sizeof(regs) / sizeof(regs[0]));
	if (ret != OK)
		return ret;

	io_handle_status(regs[0]);
	io_handle_alarms(regs[1]);
	
	/* only publish if battery has a valid minimum voltage */
	if (regs[2] > 3300) {
		battery_status_s	battery_status;

		battery_status.timestamp = hrt_absolute_time();

		/* voltage is scaled to mV */
		battery_status.voltage_v = regs[2] / 1000.0f;

		/*
		  regs[3] contains the raw ADC count, as 12 bit ADC
		  value, with full range being 3.3v
		 */
		battery_status.current_a = regs[3] * (3.3f/4096.0f) * _battery_amp_per_volt;
		battery_status.current_a += _battery_amp_bias;

		/*
		  integrate battery over time to get total mAh used
		 */
		if (_battery_last_timestamp != 0) {
			_battery_mamphour_total += battery_status.current_a * 
				(battery_status.timestamp - _battery_last_timestamp) * 1.0e-3f / 3600;
		}
		battery_status.discharged_mah = _battery_mamphour_total;
		_battery_last_timestamp = battery_status.timestamp;

		/* lazily publish the battery voltage */
		if (_to_battery > 0) {
			orb_publish(ORB_ID(battery_status), _to_battery, &battery_status);
		} else {
			_to_battery = orb_advertise(ORB_ID(battery_status), &battery_status);
		}
	}

	return ret;
}

int
PX4IO::io_get_raw_rc_input(rc_input_values &input_rc)
{
	uint32_t channel_count;
	int	ret;

	/* we don't have the status bits, so input_source has to be set elsewhere */
	input_rc.input_source = RC_INPUT_SOURCE_UNKNOWN;
	
	static const unsigned prolog = (PX4IO_P_RAW_RC_BASE - PX4IO_P_RAW_RC_COUNT);
	uint16_t regs[RC_INPUT_MAX_CHANNELS + prolog];

	/*
	 * Read the channel count and the first 9 channels.
	 *
	 * This should be the common case (9 channel R/C control being a reasonable upper bound).
	 */
	input_rc.timestamp = hrt_absolute_time();
	ret = io_reg_get(PX4IO_PAGE_RAW_RC_INPUT, PX4IO_P_RAW_RC_COUNT, &regs[0], prolog + 9);
	if (ret != OK)
		return ret;

	/*
	 * Get the channel count any any extra channels. This is no more expensive than reading the
	 * channel count once.
	 */
	channel_count = regs[0];
	if (channel_count > 9) {
		ret = io_reg_get(PX4IO_PAGE_RAW_RC_INPUT, PX4IO_P_RAW_RC_BASE + 9, &regs[prolog + 9], channel_count - 9);
		if (ret != OK)
			return ret;
	}

	input_rc.channel_count = channel_count;
	memcpy(input_rc.values, &regs[prolog], channel_count * 2);

	return ret;
}

int
PX4IO::io_publish_raw_rc()
{
	/* if no raw RC, just don't publish */
	if (!(_status & PX4IO_P_STATUS_FLAGS_RC_OK))
		return OK;

	/* fetch values from IO */
	rc_input_values	rc_val;
	rc_val.timestamp = hrt_absolute_time();

	int ret = io_get_raw_rc_input(rc_val);
	if (ret != OK)
		return ret;

	/* sort out the source of the values */
	if (_status & PX4IO_P_STATUS_FLAGS_RC_PPM) {
		rc_val.input_source = RC_INPUT_SOURCE_PX4IO_PPM;
	} else if (_status & PX4IO_P_STATUS_FLAGS_RC_DSM) {
		rc_val.input_source = RC_INPUT_SOURCE_PX4IO_SPEKTRUM;
	} else if (_status & PX4IO_P_STATUS_FLAGS_RC_SBUS) {
		rc_val.input_source = RC_INPUT_SOURCE_PX4IO_SBUS;
	} else {
		rc_val.input_source = RC_INPUT_SOURCE_UNKNOWN;
	}

	/* lazily advertise on first publication */
	if (_to_input_rc == 0) {
		_to_input_rc = orb_advertise(ORB_ID(input_rc), &rc_val);
	} else { 
		orb_publish(ORB_ID(input_rc), _to_input_rc, &rc_val);
	}

	return OK;
}

int
PX4IO::io_publish_mixed_controls()
{
	/* if no FMU comms(!) just don't publish */
	if (!(_status & PX4IO_P_STATUS_FLAGS_FMU_OK))
		return OK;

	/* if not taking raw PPM from us, must be mixing */
	if (_status & PX4IO_P_STATUS_FLAGS_RAW_PWM)
		return OK;

	/* data we are going to fetch */
	actuator_controls_effective_s controls_effective;
	controls_effective.timestamp = hrt_absolute_time();

	/* get actuator controls from IO */
	uint16_t act[_max_actuators];
	int ret = io_reg_get(PX4IO_PAGE_ACTUATORS, 0, act, _max_actuators);
	if (ret != OK)
		return ret;

	/* convert from register format to float */
	for (unsigned i = 0; i < _max_actuators; i++)
		controls_effective.control_effective[i] = REG_TO_FLOAT(act[i]);

	/* laxily advertise on first publication */
	if (_to_actuators_effective == 0) {
		_to_actuators_effective = 
			orb_advertise((_primary_pwm_device ? 
				ORB_ID_VEHICLE_ATTITUDE_CONTROLS_EFFECTIVE : 
				ORB_ID(actuator_controls_effective_1)),
					   &controls_effective);
	} else {
		orb_publish((_primary_pwm_device ? 
			ORB_ID_VEHICLE_ATTITUDE_CONTROLS_EFFECTIVE : 
			ORB_ID(actuator_controls_effective_1)),
			_to_actuators_effective, &controls_effective);
	}

	return OK;
}

int
PX4IO::io_publish_pwm_outputs()
{
	/* if no FMU comms(!) just don't publish */
	if (!(_status & PX4IO_P_STATUS_FLAGS_FMU_OK))
		return OK;

	/* data we are going to fetch */
	actuator_outputs_s outputs;
	outputs.timestamp = hrt_absolute_time();

	/* get servo values from IO */
	uint16_t ctl[_max_actuators];
	int ret = io_reg_get(PX4IO_PAGE_SERVOS, 0, ctl, _max_actuators);
	if (ret != OK)
		return ret;

	/* convert from register format to float */
	for (unsigned i = 0; i < _max_actuators; i++)
		outputs.output[i] = ctl[i];
	outputs.noutputs = _max_actuators;

	/* lazily advertise on first publication */
	if (_to_outputs == 0) {
		_to_outputs = orb_advertise((_primary_pwm_device ?
			ORB_ID_VEHICLE_CONTROLS :
			ORB_ID(actuator_outputs_1)),
			&outputs);
	} else {
		orb_publish((_primary_pwm_device ?
			ORB_ID_VEHICLE_CONTROLS :
			ORB_ID(actuator_outputs_1)),
			_to_outputs,
			&outputs);
	}

	return OK;
}

int
PX4IO::io_reg_set(uint8_t page, uint8_t offset, const uint16_t *values, unsigned num_values)
{
	/* range check the transfer */
	if (num_values > ((_max_transfer) / sizeof(*values))) {
		debug("io_reg_set: too many registers (%u, max %u)", num_values, _max_transfer / 2);
		return -EINVAL;
	}

	int ret =  _interface->write((page << 8) | offset, (void *)values, num_values);
	if (ret != num_values) {
		debug("io_reg_set(%u,%u,%u): error %d", page, offset, num_values, ret);
		return -1;
	}
	return OK;
}

int
PX4IO::io_reg_set(uint8_t page, uint8_t offset, uint16_t value)
{
	return io_reg_set(page, offset, &value, 1);
}

int
PX4IO::io_reg_get(uint8_t page, uint8_t offset, uint16_t *values, unsigned num_values)
{
	/* range check the transfer */
	if (num_values > ((_max_transfer) / sizeof(*values))) {
		debug("io_reg_get: too many registers (%u, max %u)", num_values, _max_transfer / 2);
		return -EINVAL;
	}

	int ret = _interface->read((page << 8) | offset, reinterpret_cast<void *>(values), num_values);
	if (ret != num_values) {
		debug("io_reg_get(%u,%u,%u): data error %d", page, offset, num_values, ret);
		return -1;
	}
	return OK;
}

uint32_t
PX4IO::io_reg_get(uint8_t page, uint8_t offset)
{
	uint16_t value;

	if (io_reg_get(page, offset, &value, 1) != OK)
		return _io_reg_get_error;

	return value;
}

int
PX4IO::io_reg_modify(uint8_t page, uint8_t offset, uint16_t clearbits, uint16_t setbits)
{
	int ret;
	uint16_t value;

	ret = io_reg_get(page, offset, &value, 1);
	if (ret != OK)
		return ret;
	value &= ~clearbits;
	value |= setbits;

	return io_reg_set(page, offset, value);
}

int
PX4IO::mixer_send(const char *buf, unsigned buflen)
{
	uint8_t	frame[_max_transfer];
	px4io_mixdata *msg = (px4io_mixdata *)&frame[0];
	unsigned max_len = _max_transfer - sizeof(px4io_mixdata);

	msg->f2i_mixer_magic = F2I_MIXER_MAGIC;
	msg->action = F2I_MIXER_ACTION_RESET;

	do {
		unsigned count = buflen;

		if (count > max_len)
			count = max_len;

		if (count > 0) {
			memcpy(&msg->text[0], buf, count);
			buf += count;
			buflen -= count;
		}

		/*
		 * We have to send an even number of bytes.  This
		 * will only happen on the very last transfer of a
		 * mixer, and we are guaranteed that there will be
		 * space left to round up as _max_transfer will be
		 * even.
		 */
		unsigned total_len = sizeof(px4io_mixdata) + count;
		if (total_len % 1) {
			msg->text[count] = '\0';
			total_len++;
		}

		int ret = io_reg_set(PX4IO_PAGE_MIXERLOAD, 0, (uint16_t *)frame, total_len / 2);

		if (ret) {
			log("mixer send error %d", ret);
			return ret;
		}

		msg->action = F2I_MIXER_ACTION_APPEND;

	} while (buflen > 0);

	/* check for the mixer-OK flag */
	if (io_reg_get(PX4IO_PAGE_STATUS, PX4IO_P_STATUS_FLAGS) & PX4IO_P_STATUS_FLAGS_MIXER_OK) {
		debug("mixer upload OK");
		mavlink_log_info(_mavlink_fd, "[IO] mixer upload ok");
		return 0;
	} else {
		debug("mixer rejected by IO");
		mavlink_log_info(_mavlink_fd, "[IO] mixer upload fail");
	}

	/* load must have failed for some reason */
	return -EINVAL;
}

void
PX4IO::print_status()
{
	/* basic configuration */
	printf("protocol %u hardware %u bootloader %u buffer %uB\n",
		io_reg_get(PX4IO_PAGE_CONFIG, PX4IO_P_CONFIG_PROTOCOL_VERSION),
		io_reg_get(PX4IO_PAGE_CONFIG, PX4IO_P_CONFIG_HARDWARE_VERSION),
		io_reg_get(PX4IO_PAGE_CONFIG, PX4IO_P_CONFIG_BOOTLOADER_VERSION),
		io_reg_get(PX4IO_PAGE_CONFIG, PX4IO_P_CONFIG_MAX_TRANSFER));
	printf("%u controls %u actuators %u R/C inputs %u analog inputs %u relays\n",
		io_reg_get(PX4IO_PAGE_CONFIG, PX4IO_P_CONFIG_CONTROL_COUNT),
		io_reg_get(PX4IO_PAGE_CONFIG, PX4IO_P_CONFIG_ACTUATOR_COUNT),
		io_reg_get(PX4IO_PAGE_CONFIG, PX4IO_P_CONFIG_RC_INPUT_COUNT),
		io_reg_get(PX4IO_PAGE_CONFIG, PX4IO_P_CONFIG_ADC_INPUT_COUNT),
		io_reg_get(PX4IO_PAGE_CONFIG, PX4IO_P_CONFIG_RELAY_COUNT));

	/* status */
	printf("%u bytes free\n",
		io_reg_get(PX4IO_PAGE_STATUS, PX4IO_P_STATUS_FREEMEM));
	uint16_t flags = io_reg_get(PX4IO_PAGE_STATUS, PX4IO_P_STATUS_FLAGS);
	printf("status 0x%04x%s%s%s%s%s%s%s%s%s%s%s%s%s\n",
		flags,
		((flags & PX4IO_P_STATUS_FLAGS_OUTPUTS_ARMED) ? " OUTPUTS_ARMED" : ""),
		((flags & PX4IO_P_STATUS_FLAGS_SAFETY_OFF) ? " SAFETY_OFF" : " SAFETY_SAFE"),
		((flags & PX4IO_P_STATUS_FLAGS_OVERRIDE) ? " OVERRIDE" : ""),
		((flags & PX4IO_P_STATUS_FLAGS_RC_OK)    ? " RC_OK" : " RC_FAIL"),
		((flags & PX4IO_P_STATUS_FLAGS_RC_PPM)   ? " PPM" : ""),
		(((flags & PX4IO_P_STATUS_FLAGS_RC_DSM) && (!(flags & PX4IO_P_STATUS_FLAGS_RC_DSM11))) ? " DSM10" : ""),
		(((flags & PX4IO_P_STATUS_FLAGS_RC_DSM) && (flags & PX4IO_P_STATUS_FLAGS_RC_DSM11)) ? " DSM11" : ""),
		((flags & PX4IO_P_STATUS_FLAGS_RC_SBUS)  ? " SBUS" : ""),
		((flags & PX4IO_P_STATUS_FLAGS_FMU_OK)   ? " FMU_OK" : " FMU_FAIL"),
		((flags & PX4IO_P_STATUS_FLAGS_RAW_PWM)  ? " RAW_PWM_PASSTHROUGH" : ""),
		((flags & PX4IO_P_STATUS_FLAGS_MIXER_OK) ? " MIXER_OK" : " MIXER_FAIL"),
		((flags & PX4IO_P_STATUS_FLAGS_ARM_SYNC) ? " ARM_SYNC" : " ARM_NO_SYNC"),
		((flags & PX4IO_P_STATUS_FLAGS_INIT_OK)  ? " INIT_OK" : " INIT_FAIL"),
		((flags & PX4IO_P_STATUS_FLAGS_FAILSAFE)  ? " FAILSAFE" : ""));
	uint16_t alarms = io_reg_get(PX4IO_PAGE_STATUS, PX4IO_P_STATUS_ALARMS);
	printf("alarms 0x%04x%s%s%s%s%s%s%s%s\n",
		alarms,
		((alarms & PX4IO_P_STATUS_ALARMS_VBATT_LOW)     ? " VBATT_LOW" : ""),
		((alarms & PX4IO_P_STATUS_ALARMS_TEMPERATURE)   ? " TEMPERATURE" : ""),
		((alarms & PX4IO_P_STATUS_ALARMS_SERVO_CURRENT) ? " SERVO_CURRENT" : ""),
		((alarms & PX4IO_P_STATUS_ALARMS_ACC_CURRENT)   ? " ACC_CURRENT" : ""),
		((alarms & PX4IO_P_STATUS_ALARMS_FMU_LOST)      ? " FMU_LOST" : ""),
		((alarms & PX4IO_P_STATUS_ALARMS_RC_LOST)       ? " RC_LOST" : ""),
		((alarms & PX4IO_P_STATUS_ALARMS_PWM_ERROR)     ? " PWM_ERROR" : ""),
		((alarms & PX4IO_P_STATUS_ALARMS_VSERVO_FAULT)  ? " VSERVO_FAULT" : ""));
	/* now clear alarms */
	io_reg_set(PX4IO_PAGE_STATUS, PX4IO_P_STATUS_ALARMS, 0xFFFF);

	if (_hardware == 1) {
		printf("vbatt mV %u ibatt mV %u vbatt scale %u\n",
		       io_reg_get(PX4IO_PAGE_STATUS, PX4IO_P_STATUS_VBATT),
		       io_reg_get(PX4IO_PAGE_STATUS, PX4IO_P_STATUS_IBATT),
		       io_reg_get(PX4IO_PAGE_SETUP, PX4IO_P_SETUP_VBATT_SCALE));
		printf("amp_per_volt %.3f amp_offset %.3f mAh discharged %.3f\n",
		       (double)_battery_amp_per_volt,
		       (double)_battery_amp_bias,
		       (double)_battery_mamphour_total);
	} else if (_hardware == 2) {
		printf("vservo %u mV vservo scale %u\n",
		       io_reg_get(PX4IO_PAGE_STATUS, PX4IO_P_STATUS_VSERVO),
		       io_reg_get(PX4IO_PAGE_SETUP, PX4IO_P_SETUP_VSERVO_SCALE));
		printf("vrssi %u\n", io_reg_get(PX4IO_PAGE_STATUS, PX4IO_P_STATUS_VRSSI));
	}
	printf("actuators");
	for (unsigned i = 0; i < _max_actuators; i++)
		printf(" %u", io_reg_get(PX4IO_PAGE_ACTUATORS, i));
	printf("\n");
	printf("servos");
	for (unsigned i = 0; i < _max_actuators; i++)
		printf(" %u", io_reg_get(PX4IO_PAGE_SERVOS, i));
	printf("\n");
	uint16_t raw_inputs = io_reg_get(PX4IO_PAGE_RAW_RC_INPUT, PX4IO_P_RAW_RC_COUNT);
	printf("%d raw R/C inputs", raw_inputs);
	for (unsigned i = 0; i < raw_inputs; i++)
		printf(" %u", io_reg_get(PX4IO_PAGE_RAW_RC_INPUT, PX4IO_P_RAW_RC_BASE + i));
	printf("\n");
	uint16_t mapped_inputs = io_reg_get(PX4IO_PAGE_RC_INPUT, PX4IO_P_RC_VALID);
	printf("mapped R/C inputs 0x%04x", mapped_inputs);
	for (unsigned i = 0; i < _max_rc_input; i++) {
		if (mapped_inputs & (1 << i))
			printf(" %u:%d", i, REG_TO_SIGNED(io_reg_get(PX4IO_PAGE_RC_INPUT, PX4IO_P_RC_BASE + i)));
	}
	printf("\n");
	uint16_t adc_inputs = io_reg_get(PX4IO_PAGE_CONFIG, PX4IO_P_CONFIG_ADC_INPUT_COUNT);
	printf("ADC inputs");
	for (unsigned i = 0; i < adc_inputs; i++)
		printf(" %u", io_reg_get(PX4IO_PAGE_RAW_ADC_INPUT, i));
	printf("\n");

	/* setup and state */
	printf("features 0x%04x\n", io_reg_get(PX4IO_PAGE_SETUP, PX4IO_P_SETUP_FEATURES));
	uint16_t arming = io_reg_get(PX4IO_PAGE_SETUP, PX4IO_P_SETUP_ARMING);
	printf("arming 0x%04x%s%s%s%s%s%s\n",
		arming,
		((arming & PX4IO_P_SETUP_ARMING_FMU_ARMED)          ? " FMU_ARMED" : " FMU_DISARMED"),
		((arming & PX4IO_P_SETUP_ARMING_IO_ARM_OK)	    ? " IO_ARM_OK" : " IO_ARM_DENIED"),
		((arming & PX4IO_P_SETUP_ARMING_MANUAL_OVERRIDE_OK) ? " MANUAL_OVERRIDE_OK" : ""),
		((arming & PX4IO_P_SETUP_ARMING_FAILSAFE_CUSTOM)   ? " FAILSAFE_CUSTOM" : ""),
		((arming & PX4IO_P_SETUP_ARMING_INAIR_RESTART_OK)   ? " INAIR_RESTART_OK" : ""),
		((arming & PX4IO_P_SETUP_ARMING_ALWAYS_PWM_ENABLE)  ? " ALWAYS_PWM_ENABLE" : ""));
	printf("rates 0x%04x default %u alt %u relays 0x%04x\n",
		io_reg_get(PX4IO_PAGE_SETUP, PX4IO_P_SETUP_PWM_RATES),
		io_reg_get(PX4IO_PAGE_SETUP, PX4IO_P_SETUP_PWM_DEFAULTRATE),
		io_reg_get(PX4IO_PAGE_SETUP, PX4IO_P_SETUP_PWM_ALTRATE),
		io_reg_get(PX4IO_PAGE_SETUP, PX4IO_P_SETUP_RELAYS));
	printf("debuglevel %u\n", io_reg_get(PX4IO_PAGE_SETUP, PX4IO_P_SETUP_SET_DEBUG));
	printf("controls");
	for (unsigned i = 0; i < _max_controls; i++)
		printf(" %u", io_reg_get(PX4IO_PAGE_CONTROLS, i));
	printf("\n");
	for (unsigned i = 0; i < _max_rc_input; i++) {
		unsigned base = PX4IO_P_RC_CONFIG_STRIDE * i;
		uint16_t options = io_reg_get(PX4IO_PAGE_RC_CONFIG, base + PX4IO_P_RC_CONFIG_OPTIONS);
		printf("input %u min %u center %u max %u deadzone %u assigned %u options 0x%04x%s%s\n",
			i,
			io_reg_get(PX4IO_PAGE_RC_CONFIG, base + PX4IO_P_RC_CONFIG_MIN),
			io_reg_get(PX4IO_PAGE_RC_CONFIG, base + PX4IO_P_RC_CONFIG_CENTER),
			io_reg_get(PX4IO_PAGE_RC_CONFIG, base + PX4IO_P_RC_CONFIG_MAX),
			io_reg_get(PX4IO_PAGE_RC_CONFIG, base + PX4IO_P_RC_CONFIG_DEADZONE),
			io_reg_get(PX4IO_PAGE_RC_CONFIG, base + PX4IO_P_RC_CONFIG_ASSIGNMENT),
			options,
			((options & PX4IO_P_RC_CONFIG_OPTIONS_ENABLED) ? " ENABLED" : ""),
			((options & PX4IO_P_RC_CONFIG_OPTIONS_REVERSE) ? " REVERSED" : ""));
	}
	printf("failsafe");
	for (unsigned i = 0; i < _max_actuators; i++)
		printf(" %u\n", io_reg_get(PX4IO_PAGE_FAILSAFE_PWM, i));
	printf("\nidle values");
	for (unsigned i = 0; i < _max_actuators; i++)
		printf(" %u", io_reg_get(PX4IO_PAGE_IDLE_PWM, i));
	printf("\n");
}

int
PX4IO::ioctl(file * /*filep*/, int cmd, unsigned long arg)
/* Make it obvious that file * isn't used here */
{
	int ret = OK;

	/* regular ioctl? */
	switch (cmd) {
	case PWM_SERVO_ARM:
		/* set the 'armed' bit */
		ret = io_reg_modify(PX4IO_PAGE_SETUP, PX4IO_P_SETUP_ARMING, 0, PX4IO_P_SETUP_ARMING_FMU_ARMED);
		break;

	case PWM_SERVO_SET_ARM_OK:
		/* set the 'OK to arm' bit */
		ret = io_reg_modify(PX4IO_PAGE_SETUP, PX4IO_P_SETUP_ARMING, 0, PX4IO_P_SETUP_ARMING_IO_ARM_OK);
		break;

	case PWM_SERVO_CLEAR_ARM_OK:
		/* clear the 'OK to arm' bit */
		ret = io_reg_modify(PX4IO_PAGE_SETUP, PX4IO_P_SETUP_ARMING, PX4IO_P_SETUP_ARMING_IO_ARM_OK, 0);
		break;

	case PWM_SERVO_DISARM:
		/* clear the 'armed' bit */
		ret = io_reg_modify(PX4IO_PAGE_SETUP, PX4IO_P_SETUP_ARMING, PX4IO_P_SETUP_ARMING_FMU_ARMED, 0);
		break;

	case PWM_SERVO_SET_UPDATE_RATE:
		/* set the requested alternate rate */
		ret = io_reg_set(PX4IO_PAGE_SETUP, PX4IO_P_SETUP_PWM_ALTRATE, arg);
		break;

	case PWM_SERVO_SELECT_UPDATE_RATE: {

		/* blindly clear the PWM update alarm - might be set for some other reason */
		io_reg_set(PX4IO_PAGE_STATUS, PX4IO_P_STATUS_ALARMS, PX4IO_P_STATUS_ALARMS_PWM_ERROR);

		/* attempt to set the rate map */
		io_reg_set(PX4IO_PAGE_SETUP, PX4IO_P_SETUP_PWM_RATES, arg);

		/* check that the changes took */
		uint16_t alarms = io_reg_get(PX4IO_PAGE_STATUS, PX4IO_P_STATUS_ALARMS);
		if (alarms & PX4IO_P_STATUS_ALARMS_PWM_ERROR) {
			ret = -EINVAL;
			io_reg_set(PX4IO_PAGE_STATUS, PX4IO_P_STATUS_ALARMS, PX4IO_P_STATUS_ALARMS_PWM_ERROR);
		}
		break;
	}

	case PWM_SERVO_GET_COUNT:
		*(unsigned *)arg = _max_actuators;
		break;

	case DSM_BIND_START:
		io_reg_set(PX4IO_PAGE_SETUP, PX4IO_P_SETUP_DSM, dsm_bind_power_down); 
		usleep(500000);
		io_reg_set(PX4IO_PAGE_SETUP, PX4IO_P_SETUP_DSM, dsm_bind_set_rx_out);
		io_reg_set(PX4IO_PAGE_SETUP, PX4IO_P_SETUP_DSM, dsm_bind_power_up);
		usleep(50000);
		io_reg_set(PX4IO_PAGE_SETUP, PX4IO_P_SETUP_DSM, dsm_bind_send_pulses | (arg << 4));
		usleep(50000);
		io_reg_set(PX4IO_PAGE_SETUP, PX4IO_P_SETUP_DSM, dsm_bind_reinit_uart);
		break;

	case DSM_BIND_POWER_UP:
		io_reg_set(PX4IO_PAGE_SETUP, PX4IO_P_SETUP_DSM, dsm_bind_power_up);
		break;

	case PWM_SERVO_SET(0) ... PWM_SERVO_SET(PWM_OUTPUT_MAX_CHANNELS - 1): {

		/* TODO: we could go lower for e.g. TurboPWM */
		unsigned channel = cmd - PWM_SERVO_SET(0);
		if ((channel >= _max_actuators) || (arg < 900) || (arg > 2100)) {
			ret = -EINVAL;
		} else {
			/* send a direct PWM value */
			ret = io_reg_set(PX4IO_PAGE_DIRECT_PWM, channel, arg);
		}

		break;
	}

	case PWM_SERVO_GET(0) ... PWM_SERVO_GET(PWM_OUTPUT_MAX_CHANNELS - 1): {

		unsigned channel = cmd - PWM_SERVO_GET(0);

		if (channel >= _max_actuators) {
			ret = -EINVAL;
		} else {
			/* fetch a current PWM value */
			uint32_t value = io_reg_get(PX4IO_PAGE_SERVOS, channel);
			if (value == _io_reg_get_error) {
				ret = -EIO;
			} else {
				*(servo_position_t *)arg = value;
			}
		}
		break;
	}

	case PWM_SERVO_GET_RATEGROUP(0) ... PWM_SERVO_GET_RATEGROUP(PWM_OUTPUT_MAX_CHANNELS - 1): {

		unsigned channel = cmd - PWM_SERVO_GET_RATEGROUP(0);

		*(uint32_t *)arg = io_reg_get(PX4IO_PAGE_PWM_INFO, PX4IO_RATE_MAP_BASE + channel);
		if (*(uint32_t *)arg == _io_reg_get_error)
			ret = -EIO;
		break;
	}

	case GPIO_RESET: {
		uint32_t bits = (1 << _max_relays) - 1;
		/* don't touch relay1 if it's controlling RX vcc */
		if (_dsm_vcc_ctl)
			bits &= ~PX4IO_P_SETUP_RELAYS_POWER1;
		ret = io_reg_modify(PX4IO_PAGE_SETUP, PX4IO_P_SETUP_RELAYS, bits, 0);
		break;
	}

	case GPIO_SET:
		arg &= ((1 << _max_relays) - 1);
		/* don't touch relay1 if it's controlling RX vcc */
		if (_dsm_vcc_ctl & (arg & PX4IO_P_SETUP_RELAYS_POWER1))
			ret = -EINVAL;
		else
			ret = io_reg_modify(PX4IO_PAGE_SETUP, PX4IO_P_SETUP_RELAYS, 0, arg);
		break;

	case GPIO_CLEAR:
		arg &= ((1 << _max_relays) - 1);
		/* don't touch relay1 if it's controlling RX vcc */
		if (_dsm_vcc_ctl & (arg & PX4IO_P_SETUP_RELAYS_POWER1))
			ret = -EINVAL;
		else
			ret = io_reg_modify(PX4IO_PAGE_SETUP, PX4IO_P_SETUP_RELAYS, arg, 0);
		break;

	case GPIO_GET:
		*(uint32_t *)arg = io_reg_get(PX4IO_PAGE_SETUP, PX4IO_P_SETUP_RELAYS);
		if (*(uint32_t *)arg == _io_reg_get_error)
			ret = -EIO;
		break;

	case MIXERIOCGETOUTPUTCOUNT:
		*(unsigned *)arg = _max_actuators;
		break;

	case MIXERIOCRESET:
		ret = 0;	/* load always resets */
		break;

	case MIXERIOCLOADBUF: {
		const char *buf = (const char *)arg;
		ret = mixer_send(buf, strnlen(buf, 2048));
		break;
	}

	case RC_INPUT_GET: {
		uint16_t status;
		rc_input_values *rc_val = (rc_input_values *)arg;

		ret = io_reg_get(PX4IO_PAGE_STATUS, PX4IO_P_STATUS_FLAGS, &status, 1);
		if (ret != OK)
			break;

		/* if no R/C input, don't try to fetch anything */
		if (!(status & PX4IO_P_STATUS_FLAGS_RC_OK)) {
			ret = -ENOTCONN;
			break;
		}

		/* sort out the source of the values */
		if (status & PX4IO_P_STATUS_FLAGS_RC_PPM) {
			rc_val->input_source = RC_INPUT_SOURCE_PX4IO_PPM;
		} else if (status & PX4IO_P_STATUS_FLAGS_RC_DSM) {
			rc_val->input_source = RC_INPUT_SOURCE_PX4IO_SPEKTRUM;
		} else if (status & PX4IO_P_STATUS_FLAGS_RC_SBUS) {
			rc_val->input_source = RC_INPUT_SOURCE_PX4IO_SBUS;
		} else {
			rc_val->input_source = RC_INPUT_SOURCE_UNKNOWN;
		}

		/* read raw R/C input values */
		ret = io_reg_get(PX4IO_PAGE_RAW_RC_INPUT, PX4IO_P_RAW_RC_BASE, &(rc_val->values[0]), _max_rc_input);
		break;
	}

	case PX4IO_SET_DEBUG:
		/* set the debug level */
		ret = io_reg_set(PX4IO_PAGE_SETUP, PX4IO_P_SETUP_SET_DEBUG, arg);
		break;

	case PX4IO_INAIR_RESTART_ENABLE:
		/* set/clear the 'in-air restart' bit */
		if (arg) {
			ret = io_reg_modify(PX4IO_PAGE_SETUP, PX4IO_P_SETUP_ARMING, 0, PX4IO_P_SETUP_ARMING_INAIR_RESTART_OK);
		} else {
			ret = io_reg_modify(PX4IO_PAGE_SETUP, PX4IO_P_SETUP_ARMING, PX4IO_P_SETUP_ARMING_INAIR_RESTART_OK, 0);
		}
		break;

	default:
		/* not a recognized value */
		ret = -ENOTTY;
	}

	return ret;
}

ssize_t
PX4IO::write(file * /*filp*/, const char *buffer, size_t len)
/* Make it obvious that file * isn't used here */
{
	unsigned count = len / 2;

	if (count > _max_actuators)
		count = _max_actuators;
	if (count > 0) {
		int ret = io_reg_set(PX4IO_PAGE_DIRECT_PWM, 0, (uint16_t *)buffer, count);
		if (ret != OK)
			return ret;
	}
	return count * 2;
}

int
PX4IO::set_update_rate(int rate)
{
	int interval_ms = 1000 / rate;
	if (interval_ms < 3) {
		interval_ms = 3;
		warnx("update rate too high, limiting interval to %d ms (%d Hz).", interval_ms, 1000 / interval_ms);
	}

	if (interval_ms > 100) {
		interval_ms = 100;
		warnx("update rate too low, limiting to %d ms (%d Hz).", interval_ms, 1000 / interval_ms);
	}

	_update_interval = interval_ms;
	return 0;
}

void
PX4IO::set_battery_current_scaling(float amp_per_volt, float amp_bias)
{
	_battery_amp_per_volt = amp_per_volt;
	_battery_amp_bias = amp_bias;
}

extern "C" __EXPORT int px4io_main(int argc, char *argv[]);

namespace
{

device::Device *
get_interface()
{
	device::Device *interface = nullptr;

#ifndef CONFIG_ARCH_BOARD_PX4FMU_V1
	/* try for a serial interface */
	if (PX4IO_serial_interface != nullptr)
		interface = PX4IO_serial_interface();
	if (interface != nullptr)
		goto got;
#endif

	/* try for an I2C interface if we haven't got a serial one */
	if (PX4IO_i2c_interface != nullptr)
		interface = PX4IO_i2c_interface();
	if (interface != nullptr)
		goto got;

	errx(1, "cannot alloc interface");

got:
	if (interface->init() != OK) {
		delete interface;
		errx(1, "interface init failed");
	}

	return interface;
}

void
start(int argc, char *argv[])
{
	if (g_dev != nullptr)
		errx(1, "already loaded");

	/* allocate the interface */
	device::Device *interface = get_interface();

	/* create the driver - it will set g_dev */
	(void)new PX4IO(interface);

	if (g_dev == nullptr)
		errx(1, "driver alloc failed");

	if (OK != g_dev->init()) {
		delete g_dev;
		errx(1, "driver init failed");
	}

	/* disable RC handling on request */
	if (argc > 0 && !strcmp(argv[0], "norc")) {

		if(g_dev->disable_rc_handling())
			warnx("Failed disabling RC handling");

	} else {
		warnx("unknown argument: %s", argv[0]);
	}

	int dsm_vcc_ctl;

	if (param_get(param_find("RC_RL1_DSM_VCC"), &dsm_vcc_ctl) == OK) {
		if (dsm_vcc_ctl) {
			g_dev->set_dsm_vcc_ctl(true);
			g_dev->ioctl(nullptr, DSM_BIND_POWER_UP, 0);
		}
	}
	exit(0);
}

void
bind(int argc, char *argv[])
{
	int pulses;

	if (g_dev == nullptr)
		errx(1, "px4io must be started first");

	if (!g_dev->get_dsm_vcc_ctl())
		errx(1, "DSM bind feature not enabled");

	if (argc < 3)
		errx(0, "needs argument, use dsm2 or dsmx");

	if (!strcmp(argv[2], "dsm2"))
		pulses = 3;
	else if (!strcmp(argv[2], "dsmx"))
		pulses = 7;
	else 
		errx(1, "unknown parameter %s, use dsm2 or dsmx", argv[2]);

	warnx("This command will only bind DSM if satellite VCC (red wire) is controlled by relay 1.");

	g_dev->ioctl(nullptr, DSM_BIND_START, pulses);

	exit(0);

}

void
test(void)
{
	int		fd;
	unsigned	servo_count = 0;
	unsigned	pwm_value = 1000;
	int		direction = 1;
	int		ret;

	fd = open(PX4IO_DEVICE_PATH, O_WRONLY);

	if (fd < 0)
		err(1, "failed to open device");

	if (ioctl(fd, PWM_SERVO_GET_COUNT, (unsigned long)&servo_count))
		err(1, "failed to get servo count");

	/* tell IO that its ok to disable its safety with the switch */
	ret = ioctl(fd, PWM_SERVO_SET_ARM_OK, 0);
	if (ret != OK)
		err(1, "PWM_SERVO_SET_ARM_OK");

	if (ioctl(fd, PWM_SERVO_ARM, 0))
		err(1, "failed to arm servos");

	/* Open console directly to grab CTRL-C signal */
	int console = open("/dev/console", O_NONBLOCK | O_RDONLY | O_NOCTTY);
	if (!console)
		err(1, "failed opening console");

	warnx("Press CTRL-C or 'c' to abort.");

	for (;;) {

		/* sweep all servos between 1000..2000 */
		servo_position_t servos[servo_count];
		for (unsigned i = 0; i < servo_count; i++)
			servos[i] = pwm_value;

		ret = write(fd, servos, sizeof(servos));
		if (ret != (int)sizeof(servos))
			err(1, "error writing PWM servo data, wrote %u got %d", sizeof(servos), ret);

		if (direction > 0) {
			if (pwm_value < 2000) {
				pwm_value++;
			} else {
				direction = -1;
			}
		} else {
			if (pwm_value > 1000) {
				pwm_value--;
			} else {
				direction = 1;
			}
		}

		/* readback servo values */
		for (unsigned i = 0; i < servo_count; i++) {
			servo_position_t value;

			if (ioctl(fd, PWM_SERVO_GET(i), (unsigned long)&value))
				err(1, "error reading PWM servo %d", i);
			if (value != servos[i])
				errx(1, "servo %d readback error, got %u expected %u", i, value, servos[i]);
		}

		/* Check if user wants to quit */
		char c;
		if (read(console, &c, 1) == 1) {
			if (c == 0x03 || c == 0x63 || c == 'q') {
				warnx("User abort\n");
				close(console);
				exit(0);
			}
		}
	}
}

void
monitor(void)
{
	unsigned cancels = 3;
	printf("Hit <enter> three times to exit monitor mode\n");

	for (;;) {
		pollfd fds[1];

		fds[0].fd = 0;
		fds[0].events = POLLIN;
		poll(fds, 1, 500);

		if (fds[0].revents == POLLIN) {
			int c;
			read(0, &c, 1);

			if (cancels-- == 0)
				exit(0);
		}

#warning implement this

//		if (g_dev != nullptr)
//			g_dev->dump_one = true;
	}
}

void
if_test(unsigned mode)
{
	device::Device *interface = get_interface();

	int result = interface->ioctl(1, mode); /* XXX magic numbers */
	delete interface;

	errx(0, "test returned %d", result);
}

} /* namespace */

int
px4io_main(int argc, char *argv[])
{
	/* check for sufficient number of arguments */
	if (argc < 2)
		goto out;

	if (!strcmp(argv[1], "start"))
		start(argc - 1, argv + 1);

	if (!strcmp(argv[1], "update")) {

		if (g_dev != nullptr) {
			printf("[px4io] loaded, detaching first\n");
			/* stop the driver */
			delete g_dev;
		}

		PX4IO_Uploader *up;
		const char *fn[5];

		/* work out what we're uploading... */
		if (argc > 2) {
			fn[0] = argv[2];
			fn[1] = nullptr;

		} else {
			fn[0] = "/fs/microsd/px4io.bin";
			fn[1] =	"/etc/px4io.bin";
			fn[2] = "/fs/microsd/px4io2.bin";
			fn[3] =	"/etc/px4io2.bin";
			fn[4] =	nullptr;
		}

		up = new PX4IO_Uploader;
		int ret = up->upload(&fn[0]);
		delete up;

		switch (ret) {
		case OK:
			break;

		case -ENOENT:
			errx(1, "PX4IO firmware file not found");

		case -EEXIST:
		case -EIO:
			errx(1, "error updating PX4IO - check that bootloader mode is enabled");

		case -EINVAL:
			errx(1, "verify failed - retry the update");

		case -ETIMEDOUT:
			errx(1, "timed out waiting for bootloader - power-cycle and try again");

		default:
			errx(1, "unexpected error %d", ret);
		}

		return ret;
	}

	if (!strcmp(argv[1], "iftest")) {
		if (g_dev != nullptr)
			errx(1, "can't iftest when started");

		if_test((argc > 2) ? strtol(argv[2], NULL, 0) : 0);
	}

	/* commands below here require a started driver */

	if (g_dev == nullptr)
		errx(1, "not started");

	if (!strcmp(argv[1], "limit")) {

		if ((argc > 2)) {
			g_dev->set_update_rate(atoi(argv[2]));
		} else {
			errx(1, "missing argument (50 - 400 Hz)");
			return 1;
		}
		exit(0);
	}

	if (!strcmp(argv[1], "current")) {
		if ((argc > 3)) {
			g_dev->set_battery_current_scaling(atof(argv[2]), atof(argv[3]));
		} else {
			errx(1, "missing argument (apm_per_volt, amp_offset)");
			return 1;
		}
		exit(0);
	}

	if (!strcmp(argv[1], "failsafe")) {

		if (argc < 3) {
			errx(1, "failsafe command needs at least one channel value (ppm)");
		}

		/* set values for first 8 channels, fill unassigned channels with 1500. */
		uint16_t failsafe[8];
<<<<<<< HEAD

		for (int i = 0; i < sizeof(failsafe) / sizeof(failsafe[0]); i++) {

			/* set channel to commandline argument or to 900 for non-provided channels */
			if (argc > i + 2) {
				failsafe[i] = atoi(argv[i+2]);
				if (failsafe[i] < 800 || failsafe[i] > 2200) {
					errx(1, "value out of range of 800 < value < 2200. Aborting.");
				}
			} else {
				/* a zero value will result in stopping to output any pulse */
				failsafe[i] = 0;
			}
		}

		int ret = g_dev->set_failsafe_values(failsafe, sizeof(failsafe) / sizeof(failsafe[0]));

		if (ret != OK)
			errx(ret, "failed setting failsafe values");
		exit(0);
	}

	if (!strcmp(argv[1], "min")) {

		if (argc < 3) {
			errx(1, "min command needs at least one channel value (PWM)");
		}

		if (g_dev != nullptr) {

			/* set values for first 8 channels, fill unassigned channels with 900. */
			uint16_t min[8];

			for (int i = 0; i < sizeof(min) / sizeof(min[0]); i++)
			{
				/* set channel to commanline argument or to 900 for non-provided channels */
				if (argc > i + 2) {
					min[i] = atoi(argv[i+2]);
					if (min[i] < 900 || min[i] > 1200) {
						errx(1, "value out of range of 900 < value < 1200. Aborting.");
					}
				} else {
					/* a zero value will the default */
					min[i] = 0;
=======

		for (int i = 0; i < sizeof(failsafe) / sizeof(failsafe[0]); i++) {

			/* set channel to commandline argument or to 900 for non-provided channels */
			if (argc > i + 2) {
				failsafe[i] = atoi(argv[i+2]);
				if (failsafe[i] < 800 || failsafe[i] > 2200) {
					errx(1, "value out of range of 800 < value < 2200. Aborting.");
>>>>>>> db1229dc
				}
			} else {
				/* a zero value will result in stopping to output any pulse */
				failsafe[i] = 0;
			}
		}

<<<<<<< HEAD
			int ret = g_dev->set_min_values(min, sizeof(min) / sizeof(min[0]));

			if (ret != OK)
				errx(ret, "failed setting min values");
		} else {
			errx(1, "not loaded");
		}
=======
		int ret = g_dev->set_failsafe_values(failsafe, sizeof(failsafe) / sizeof(failsafe[0]));

		if (ret != OK)
			errx(ret, "failed setting failsafe values");
>>>>>>> db1229dc
		exit(0);
	}

	if (!strcmp(argv[1], "max")) {

		if (argc < 3) {
			errx(1, "max command needs at least one channel value (PWM)");
		}

<<<<<<< HEAD
		if (g_dev != nullptr) {

			/* set values for first 8 channels, fill unassigned channels with 2100. */
			uint16_t max[8];

			for (int i = 0; i < sizeof(max) / sizeof(max[0]); i++)
			{
				/* set channel to commanline argument or to 2100 for non-provided channels */
				if (argc > i + 2) {
					max[i] = atoi(argv[i+2]);
					if (max[i] < 1800 || max[i] > 2100) {
						errx(1, "value out of range of 1800 < value < 2100. Aborting.");
					}
				} else {
					/* a zero value will the default */
					max[i] = 0;
				}
			}

			int ret = g_dev->set_max_values(max, sizeof(max) / sizeof(max[0]));

			if (ret != OK)
				errx(ret, "failed setting max values");
		} else {
			errx(1, "not loaded");
		}
=======
		/*
		 * Enable in-air restart support.
		 * We can cheat and call the driver directly, as it
	 	 * doesn't reference filp in ioctl()
		 */
		g_dev->ioctl(NULL, PX4IO_INAIR_RESTART_ENABLE, 1);
>>>>>>> db1229dc
		exit(0);
	}

	if (!strcmp(argv[1], "idle")) {

		if (argc < 3) {
			errx(1, "max command needs at least one channel value (PWM)");
		}

<<<<<<< HEAD
		if (g_dev != nullptr) {

			/* set values for first 8 channels, fill unassigned channels with 0. */
			uint16_t idle[8];

			for (int i = 0; i < sizeof(idle) / sizeof(idle[0]); i++)
			{
				/* set channel to commanline argument or to 0 for non-provided channels */
				if (argc > i + 2) {
					idle[i] = atoi(argv[i+2]);
					if (idle[i] < 900 || idle[i] > 2100) {
						errx(1, "value out of range of 900 < value < 2100. Aborting.");
					}
				} else {
					/* a zero value will the default */
					idle[i] = 0;
				}
			}

			int ret = g_dev->set_idle_values(idle, sizeof(idle) / sizeof(idle[0]));

			if (ret != OK)
				errx(ret, "failed setting idle values");
		} else {
			errx(1, "not loaded");
		}
=======
		/* stop the driver */
		delete g_dev;
>>>>>>> db1229dc
		exit(0);
	}

	if (!strcmp(argv[1], "recovery")) {

		/*
		 * Enable in-air restart support.
		 * We can cheat and call the driver directly, as it
	 	 * doesn't reference filp in ioctl()
		 */
		g_dev->ioctl(NULL, PX4IO_INAIR_RESTART_ENABLE, 1);
		exit(0);
	}

	if (!strcmp(argv[1], "stop")) {

		/* stop the driver */
		delete g_dev;
		exit(0);
	}


	if (!strcmp(argv[1], "status")) {

		printf("[px4io] loaded\n");
		g_dev->print_status();

		exit(0);
	}

	if (!strcmp(argv[1], "debug")) {
		if (argc <= 2) {
			printf("usage: px4io debug LEVEL\n");
			exit(1);
		}
		if (g_dev == nullptr) {
			printf("px4io is not started\n");
			exit(1);
		}
		uint8_t level = atoi(argv[2]);
		/* we can cheat and call the driver directly, as it
		 * doesn't reference filp in ioctl()
		 */
		int ret = g_dev->ioctl(nullptr, PX4IO_SET_DEBUG, level);
		if (ret != 0) {
			printf("SET_DEBUG failed - %d\n", ret);
			exit(1);
		}
		printf("SET_DEBUG %u OK\n", (unsigned)level);
		exit(0);
	}

	if (!strcmp(argv[1], "rx_dsm") ||
	    !strcmp(argv[1], "rx_dsm_10bit") ||
	    !strcmp(argv[1], "rx_dsm_11bit") ||
	    !strcmp(argv[1], "rx_sbus") ||
	    !strcmp(argv[1], "rx_ppm"))
		errx(0, "receiver type is automatically detected, option '%s' is deprecated", argv[1]);

	if (!strcmp(argv[1], "test"))
		test();

	if (!strcmp(argv[1], "monitor"))
		monitor();

	if (!strcmp(argv[1], "bind"))
		bind(argc, argv);

	out:
	errx(1, "need a command, try 'start', 'stop', 'status', 'test', 'monitor', 'debug',\n 'recovery', 'limit', 'current', 'failsafe', 'min, 'max',\n 'idle', 'bind' or 'update'");
}<|MERGE_RESOLUTION|>--- conflicted
+++ resolved
@@ -695,13 +695,8 @@
 	orb_set_interval(_t_param, 500);		/* 2Hz update rate max. */
 
 	if ((_t_actuators < 0) ||
-<<<<<<< HEAD
 		(_t_actuator_armed < 0) ||
 		(_t_vehicle_control_mode < 0) ||
-=======
-		(_t_armed < 0) ||
-		(_t_vstatus < 0) ||
->>>>>>> db1229dc
 		(_t_param < 0)) {
 		log("subscription(s) failed");
 		goto out;
@@ -2175,7 +2170,6 @@
 
 		/* set values for first 8 channels, fill unassigned channels with 1500. */
 		uint16_t failsafe[8];
-<<<<<<< HEAD
 
 		for (int i = 0; i < sizeof(failsafe) / sizeof(failsafe[0]); i++) {
 
@@ -2220,24 +2214,9 @@
 				} else {
 					/* a zero value will the default */
 					min[i] = 0;
-=======
-
-		for (int i = 0; i < sizeof(failsafe) / sizeof(failsafe[0]); i++) {
-
-			/* set channel to commandline argument or to 900 for non-provided channels */
-			if (argc > i + 2) {
-				failsafe[i] = atoi(argv[i+2]);
-				if (failsafe[i] < 800 || failsafe[i] > 2200) {
-					errx(1, "value out of range of 800 < value < 2200. Aborting.");
->>>>>>> db1229dc
 				}
-			} else {
-				/* a zero value will result in stopping to output any pulse */
-				failsafe[i] = 0;
 			}
-		}
-
-<<<<<<< HEAD
+
 			int ret = g_dev->set_min_values(min, sizeof(min) / sizeof(min[0]));
 
 			if (ret != OK)
@@ -2245,12 +2224,6 @@
 		} else {
 			errx(1, "not loaded");
 		}
-=======
-		int ret = g_dev->set_failsafe_values(failsafe, sizeof(failsafe) / sizeof(failsafe[0]));
-
-		if (ret != OK)
-			errx(ret, "failed setting failsafe values");
->>>>>>> db1229dc
 		exit(0);
 	}
 
@@ -2260,7 +2233,6 @@
 			errx(1, "max command needs at least one channel value (PWM)");
 		}
 
-<<<<<<< HEAD
 		if (g_dev != nullptr) {
 
 			/* set values for first 8 channels, fill unassigned channels with 2100. */
@@ -2287,14 +2259,6 @@
 		} else {
 			errx(1, "not loaded");
 		}
-=======
-		/*
-		 * Enable in-air restart support.
-		 * We can cheat and call the driver directly, as it
-	 	 * doesn't reference filp in ioctl()
-		 */
-		g_dev->ioctl(NULL, PX4IO_INAIR_RESTART_ENABLE, 1);
->>>>>>> db1229dc
 		exit(0);
 	}
 
@@ -2304,7 +2268,6 @@
 			errx(1, "max command needs at least one channel value (PWM)");
 		}
 
-<<<<<<< HEAD
 		if (g_dev != nullptr) {
 
 			/* set values for first 8 channels, fill unassigned channels with 0. */
@@ -2331,10 +2294,6 @@
 		} else {
 			errx(1, "not loaded");
 		}
-=======
-		/* stop the driver */
-		delete g_dev;
->>>>>>> db1229dc
 		exit(0);
 	}
 
