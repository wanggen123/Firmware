--- conflicted
+++ resolved
@@ -65,29 +65,50 @@
 PARAM_DEFINE_FLOAT(MC_YAWPOS_P, 0.3f);
 PARAM_DEFINE_FLOAT(MC_YAWPOS_I, 0.15f);
 PARAM_DEFINE_FLOAT(MC_YAWPOS_D, 0.0f);
+//PARAM_DEFINE_FLOAT(MC_YAWPOS_AWU, 1.0f);
+//PARAM_DEFINE_FLOAT(MC_YAWPOS_LIM, 3.0f);
 
 PARAM_DEFINE_FLOAT(MC_ATT_P, 0.2f);
 PARAM_DEFINE_FLOAT(MC_ATT_I, 0.0f);
 PARAM_DEFINE_FLOAT(MC_ATT_D, 0.05f);
+//PARAM_DEFINE_FLOAT(MC_ATT_AWU, 0.05f);
+//PARAM_DEFINE_FLOAT(MC_ATT_LIM, 0.4f);
+
+//PARAM_DEFINE_FLOAT(MC_ATT_XOFF, 0.0f);
+//PARAM_DEFINE_FLOAT(MC_ATT_YOFF, 0.0f);
 
 struct mc_att_control_params {
 	float yaw_p;
 	float yaw_i;
 	float yaw_d;
+	//float yaw_awu;
+	//float yaw_lim;
 
 	float att_p;
 	float att_i;
 	float att_d;
+	//float att_awu;
+	//float att_lim;
+
+	//float att_xoff;
+	//float att_yoff;
 };
 
 struct mc_att_control_param_handles {
 	param_t yaw_p;
 	param_t yaw_i;
 	param_t yaw_d;
+	//param_t yaw_awu;
+	//param_t yaw_lim;
 
 	param_t att_p;
 	param_t att_i;
 	param_t att_d;
+	//param_t att_awu;
+	//param_t att_lim;
+
+	//param_t att_xoff;
+	//param_t att_yoff;
 };
 
 /**
@@ -109,10 +130,17 @@
 	h->yaw_p 	=	param_find("MC_YAWPOS_P");
 	h->yaw_i 	=	param_find("MC_YAWPOS_I");
 	h->yaw_d 	=	param_find("MC_YAWPOS_D");
+	//h->yaw_awu 	=	param_find("MC_YAWPOS_AWU");
+	//h->yaw_lim 	=	param_find("MC_YAWPOS_LIM");
 
 	h->att_p 	= 	param_find("MC_ATT_P");
 	h->att_i 	= 	param_find("MC_ATT_I");
 	h->att_d 	= 	param_find("MC_ATT_D");
+	//h->att_awu 	= 	param_find("MC_ATT_AWU");
+	//h->att_lim 	= 	param_find("MC_ATT_LIM");
+
+	//h->att_xoff 	= 	param_find("MC_ATT_XOFF");
+	//h->att_yoff 	= 	param_find("MC_ATT_YOFF");
 
 	return OK;
 }
@@ -122,21 +150,23 @@
 	param_get(h->yaw_p, &(p->yaw_p));
 	param_get(h->yaw_i, &(p->yaw_i));
 	param_get(h->yaw_d, &(p->yaw_d));
+	//param_get(h->yaw_awu, &(p->yaw_awu));
+	//param_get(h->yaw_lim, &(p->yaw_lim));
 
 	param_get(h->att_p, &(p->att_p));
 	param_get(h->att_i, &(p->att_i));
 	param_get(h->att_d, &(p->att_d));
+	//param_get(h->att_awu, &(p->att_awu));
+	//param_get(h->att_lim, &(p->att_lim));
+
+	//param_get(h->att_xoff, &(p->att_xoff));
+	//param_get(h->att_yoff, &(p->att_yoff));
 
 	return OK;
 }
 
 void multirotor_control_attitude(const struct vehicle_attitude_setpoint_s *att_sp,
-<<<<<<< HEAD
-				 const struct vehicle_attitude_s *att, struct vehicle_rates_setpoint_s *rates_sp, bool control_yaw_position,
-				 const orb_advert_t *control_debug_pub, struct vehicle_control_debug_s *control_debug)
-=======
 				 const struct vehicle_attitude_s *att, struct vehicle_rates_setpoint_s *rates_sp, bool control_yaw_position, bool reset_integral)
->>>>>>> f96bb824
 {
 	static uint64_t last_run = 0;
 	static uint64_t last_input = 0;
@@ -177,7 +207,7 @@
 
 		/* apply parameters */
 		pid_set_parameters(&pitch_controller, p.att_p, p.att_i, p.att_d, 1000.0f, 1000.0f);
-		pid_set_parameters(&roll_controller,  p.att_p, p.att_i, p.att_d, 1000.0f, 1000.0f);
+		pid_set_parameters(&roll_controller, p.att_p, p.att_i, p.att_d, 1000.0f, 1000.0f);
 	}
 
 	/* reset integrals if needed */
@@ -191,13 +221,11 @@
 
 	/* control pitch (forward) output */
 	rates_sp->pitch = pid_calculate(&pitch_controller, att_sp->pitch_body ,
-					att->pitch, att->pitchspeed, deltaT, &control_debug->pitch_p, &control_debug->pitch_i, &control_debug->pitch_d);
+					att->pitch, att->pitchspeed, deltaT);
 
 	/* control roll (left/right) output */
 	rates_sp->roll = pid_calculate(&roll_controller, att_sp->roll_body ,
-				       att->roll, att->rollspeed, deltaT, NULL, NULL, NULL);
-	
-	// printf("rates_sp: %4.4f, att setpoint: %4.4f\n, pitch: %4.4f, pitchspeed: %4.4f, dT: %4.4f", rates_sp->pitch, att_sp->pitch_body, att->pitch, att->pitchspeed, deltaT);
+				       att->roll, att->rollspeed, deltaT);
 
 	if (control_yaw_position) {
 		/* control yaw rate */
